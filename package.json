{
    "AutoSignIn": {
        "name": "站点自动签到",
        "description": "自动模拟登录、签到站点。",
        "labels": "站点",
        "version": "2.2",
        "icon": "signin.png",
        "author": "thsrite",
        "level": 2,
        "history": {
            "v2.2": "适配馒头最新变化，需要升级至v1.8.5+版本且维护好Authorization",
            "v2.1": "增强API安全性",
            "v2.0": "站点签到时更新站点使用统计信息，需要主程序升级至v1.8.3+版本",
            "v1.9": "支持馒头新架构自动签到"
        }
    },
    "CustomSites": {
        "name": "自定义站点",
        "description": "增加自定义站点为签到和统计使用。",
        "labels": "站点",
        "version": "1.0",
        "icon": "world.png",
        "author": "lightolly",
        "level": 2
    },
    "SiteStatistic": {
        "name": "站点数据统计",
        "description": "自动统计和展示站点数据。",
        "labels": "站点",
        "version": "3.1",
        "icon": "statistic.png",
        "author": "lightolly",
        "level": 2,
        "history": {
            "v3.1": "修复观众无法统计做总数和做种体积的bug",
            "v3.0": "适配馒头数据统计，需要升级至v1.8.5+版本，且在站点信息中维护好API Key",
            "v2.9": "增强API安全性",
            "v2.8": "修复馒头未读消息统计",
            "v2.7": "修复憨憨种子信息只统计第一页的问题，增加移除失效统计选项",
            "v2.6": "支持馒头新架构数据统计"
        }
    },
    "SiteRefresh": {
        "name": "站点自动更新",
        "description": "使用浏览器模拟登录站点获取Cookie和UA。",
        "labels": "站点",
        "version": "1.2",
        "icon": "Chrome_A.png",
        "author": "thsrite",
        "level": 2
    },
    "DoubanSync": {
        "name": "豆瓣想看",
        "description": "同步豆瓣想看数据，自动添加订阅。",
        "labels": "订阅",
        "version": "1.8",
        "icon": "douban.png",
        "author": "jxxghp",
        "level": 2,
        "history": {
            "v1.8": "不同步在看条目",
            "v1.7": "增强API安全性",
            "v1.6": "同步历史记录支持手动删除，需要主程序升级至v1.8.4+版本",
            "v1.5": "豆瓣信息识别后直接添加订阅，不进行搜索下载"
        }
    },
    "DirMonitor": {
        "name": "目录监控",
        "description": "监控目录文件发生变化时实时整理到媒体库。",
        "labels": "文件整理",
        "version": "2.0",
        "icon": "directory.png",
        "author": "jxxghp",
        "level": 1,
        "history": {
            "v2.0": "增强API安全性",
            "v1.9": "修复目录监控不能正确获取下载历史记录进行识别的问题"
        }
    },
    "ChineseSubFinder": {
        "name": "ChineseSubFinder",
        "description": "整理入库时通知ChineseSubFinder下载字幕。",
        "labels": "字幕",
        "version": "1.1",
        "icon": "chinesesubfinder.png",
        "author": "jxxghp",
        "level": 1
    },
    "DoubanRank": {
        "name": "豆瓣榜单订阅",
        "description": "监控豆瓣热门榜单，自动添加订阅。",
        "labels": "订阅",
        "version": "1.9",
        "icon": "movie.jpg",
        "author": "jxxghp",
        "level": 2,
        "history": {
            "v1.9": "增强API安全性",
            "v1.8": "订阅历史记录支持手动删除，需要主程序升级至v1.8.4+版本"
        }
    },
    "LibraryScraper": {
        "name": "媒体库刮削",
        "description": "定时对媒体库进行刮削，补齐缺失元数据和图片。",
        "labels": "刮削",
        "version": "1.4",
        "icon": "scraper.png",
        "author": "jxxghp",
        "level": 1
    },
    "TorrentRemover": {
        "name": "自动删种",
        "description": "自动删除下载器中的下载任务。",
        "labels": "做种",
        "version": "1.2.2",
        "icon": "delete.jpg",
        "author": "jxxghp",
        "level": 2
    },
    "MediaSyncDel": {
        "name": "媒体文件同步删除",
        "description": "同步删除历史记录、源文件和下载任务。",
        "labels": "文件整理",
        "version": "1.4",
        "icon": "mediasyncdel.png",
        "author": "thsrite",
        "level": 1
    },
    "CustomHosts": {
        "name": "自定义Hosts",
        "description": "修改系统hosts文件，加速网络访问。",
        "labels": "网络",
        "version": "1.0",
        "icon": "hosts.png",
        "author": "thsrite",
        "level": 1
    },
    "SpeedLimiter": {
        "name": "播放限速",
        "description": "外网播放媒体库视频时，自动对下载器进行限速。",
        "labels": "网络",
        "version": "1.1",
        "icon": "Librespeed_A.png",
        "author": "Shurelol",
        "level": 1
    },
    "CloudflareSpeedTest": {
        "name": "Cloudflare IP优选",
        "description": "🌩 测试 Cloudflare CDN 延迟和速度，自动优选IP。",
        "labels": "网络,站点",
        "version": "1.2",
        "icon": "cloudflare.jpg",
        "author": "thsrite",
        "level": 1,
        "history": {
            "v1.2": "增强API安全性"
        }
    },
    "BestFilmVersion": {
        "name": "收藏洗版",
        "description": "Jellyfin/Emby/Plex点击收藏电影后，自动订阅洗版。",
        "labels": "订阅",
        "version": "2.1",
        "icon": "like.jpg",
        "author": "wlj",
        "level": 2
    },
    "MediaServerMsg": {
        "name": "媒体库服务器通知",
        "description": "发送Emby/Jellyfin/Plex服务器的播放、入库等通知消息。",
        "labels": "消息通知,媒体库",
        "version": "1.1",
        "icon": "mediaplay.png",
        "author": "jxxghp",
        "level": 1
    },
    "MediaServerRefresh": {
        "name": "媒体库服务器刷新",
        "description": "入库后自动刷新Emby/Jellyfin/Plex服务器海报墙。",
        "labels": "媒体库",
        "version": "1.2",
        "icon": "refresh2.png",
        "author": "jxxghp",
        "level": 1
    },
    "WebHook": {
        "name": "Webhook",
        "description": "事件发生时向第三方地址发送请求。",
        "version": "1.0",
        "icon": "webhook.png",
        "author": "jxxghp",
        "level": 1
    },
    "ChatGPT": {
        "name": "ChatGPT",
        "description": "消息交互支持与ChatGPT对话。",
        "labels": "消息通知,识别",
        "version": "1.3",
        "icon": "Chatgpt_A.png",
        "author": "jxxghp",
        "level": 1
    },
    "NAStoolSync": {
        "name": "历史记录同步",
        "description": "同步NAStool历史记录、下载记录、插件记录到MoviePilot。",
        "version": "1.0",
        "icon": "Nastools_A.png",
        "author": "thsrite",
        "level": 1
    },
    "MessageForward": {
        "name": "消息转发",
        "description": "根据正则转发通知到其他WeChat应用。",
        "labels": "消息通知",
        "version": "1.1",
        "icon": "forward.png",
        "author": "thsrite",
        "level": 1
    },
    "AutoBackup": {
        "name": "自动备份",
        "description": "自动备份数据和配置文件。",
        "labels": "系统设置",
        "version": "1.2",
        "icon": "Time_machine_B.png",
        "author": "thsrite",
        "level": 1,
        "history": {
            "v1.2": "增强API安全性"
        }
    },
    "IYUUAutoSeed": {
        "name": "IYUU自动辅种",
        "description": "基于IYUU官方Api实现自动辅种。",
        "labels": "做种,IYUU",
        "version": "1.7",
        "icon": "IYUU.png",
        "author": "jxxghp",
        "level": 2,
        "history": {
            "v1.7": "适配馒头最新变化，需要升级至v1.8.5+版本且维护好Authorization",
            "v1.6": "增加不辅种小体积种子功能",
            "v1.5": "支持馒头新架构辅种"
        }
    },
    "CrossSeed": {
        "name": "青蛙辅种助手",
        "description": "参考ReseedPuppy和IYUU辅种插件实现自动辅种，支持站点：青蛙、AGSVPT、麒麟、UBits、聆音、憨憨等。",
        "labels": "做种",
        "version": "2.3",
        "icon": "qingwa.png",
        "author": "233@qingwa",
        "level": 2,
        "history": {
            "v2.2": "站点停用后会同步暂停对该站点的辅种",
            "v2.3": "站点辅种支持代理"
        }
    },
    "VCBAnimeMonitor": {
        "name": "整理VCB动漫压制组作品",
        "description": "提高部分VCB-Studio作品的识别准确率,将VCB-Studio的作品统一转移到指定目录同时进行刮削整理",
        "labels": "文件整理,识别",
        "version": "1.7.1",
        "icon": "vcbmonitor.png",
        "author": "pixel@qingwa",
        "level": 2,
        "history": {
            "v1.7.1": "修复偶尔安装失败问题"
        }
    },
    "TorrentTransfer": {
        "name": "自动转移做种",
        "description": "定期转移下载器中的做种任务到另一个下载器。",
        "labels": "做种",
        "version": "1.3",
        "icon": "seed.png",
        "author": "jxxghp",
        "level": 2
    },
    "RssSubscribe": {
        "name": "自定义订阅",
        "description": "定时刷新RSS报文，识别内容后添加订阅或直接下载。",
        "labels": "订阅",
        "version": "1.3",
        "icon": "rss.png",
        "author": "jxxghp",
        "level": 2,
        "history": {
            "v1.3": "支持手动删除订阅历史记录"
        }
    },
    "SyncDownloadFiles": {
        "name": "下载器文件同步",
        "description": "同步下载器的文件信息到数据库，删除文件时联动删除下载任务。",
        "labels": "下载管理",
        "version": "1.1",
        "icon": "Youtube-dl_A.png",
        "author": "thsrite",
        "level": 1
    },
    "BrushFlow": {
        "name": "站点刷流",
        "description": "自动托管刷流，将会提高对应站点的访问频率。",
        "labels": "刷流",
        "version": "3.0",
        "icon": "brush.jpg",
        "author": "jxxghp,InfinityPacer",
        "level": 2,
        "history": {
            "v3.0": "优化不同站点刷流到相同种子的逻辑，修复数据页滚动闪烁，部分日志优化",
            "v2.9": "优化动态删除消息推送，优化配置页UI显示及部分配置项，支持配置种子分类以及开启自动分类管理，取消单独适配站点时区逻辑，可通过配置项「pubtime」自行适配",
            "v2.8": "优化UI显示以及提升性能",
            "v2.7": "动态删除种子规则调整（请注意查阅插件文档），站点独立配置样式优化、日志优化，修复部分配置项无法配置小数的问题，修复部分场景可能导致重复下载的问题",
            "v2.6": "修复排除订阅功能",
            "v2.5": "增加H&R做种时间、下载器监控配置项，刷流前置条件逻辑调整，代理下载种子默认为关闭"
        }
    },
    "DownloadingMsg": {
        "name": "下载进度推送",
        "description": "定时推送正在下载进度。",
        "labels": "消息通知,下载管理",
        "version": "1.1",
        "icon": "downloadmsg.png",
        "author": "thsrite",
        "level": 2
    },
    "AutoClean": {
        "name": "定时清理媒体库",
        "description": "定时清理用户下载的种子、源文件、媒体库文件。",
        "labels": "媒体库",
        "version": "1.1",
        "icon": "clean.png",
        "author": "thsrite",
        "level": 2
    },
    "InvitesSignin": {
        "name": "药丸签到",
        "description": "药丸论坛签到。",
        "labels": "站点",
        "version": "1.4",
        "icon": "invites.png",
        "author": "thsrite",
        "level": 2,
        "history": {
            "v1.4": "自定义保留消息天数"
        }
    },
    "PersonMeta": {
        "name": "演职人员刮削",
        "description": "刮削演职人员图片以及中文名称。",
        "labels": "媒体库,刮削",
        "version": "1.3",
        "icon": "actor.png",
        "author": "jxxghp",
        "level": 1,
        "history": {
            "v1.3": "修复v1.8.5版本后刮削报错问题"
        }
    },
    "MoviePilotUpdateNotify": {
        "name": "MoviePilot更新推送",
        "description": "MoviePilot推送release更新通知、自动重启。",
        "labels": "消息通知,自动更新",
        "version": "1.4",
        "icon": "Moviepilot_A.png",
        "author": "thsrite",
        "level": 1,
        "history": {
            "v1.4": "兼容更新内容带版本号的情况",
            "v1.3": "增加前端版本更新检查，需要主程序升级至v1.8.4+版本"
        }
    },
    "CloudDiskDel": {
        "name": "云盘文件删除",
        "description": "媒体库删除strm文件后同步删除云盘资源。",
        "labels": "媒体库",
        "version": "1.3",
        "icon": "clouddisk.png",
        "author": "thsrite",
        "level": 1
    },
    "BarkMsg": {
        "name": "Bark消息推送",
        "description": "支持使用Bark发送消息通知。",
        "labels": "消息通知",
        "version": "1.1",
        "icon": "Bark_A.png",
        "author": "jxxghp",
        "level": 1
    },
    "IyuuMsg": {
        "name": "IYUU消息推送",
        "description": "支持使用IYUU发送消息通知。",
        "labels": "消息通知,IYUU",
        "version": "1.2",
        "icon": "Iyuu_A.png",
        "author": "jxxghp",
        "level": 1
    },
    "PushDeerMsg": {
        "name": "PushDeer消息推送",
        "description": "支持使用PushDeer发送消息通知。",
        "labels": "消息通知",
        "version": "1.1",
        "icon": "pushdeer.png",
        "author": "jxxghp",
        "level": 1
    },
    "ConfigCenter": {
        "name": "配置中心",
        "description": "快速调整部分系统设定。",
        "labels": "系统设置",
        "version": "2.4",
        "icon": "setting.png",
        "author": "jxxghp",
        "level": 1
    },
    "WorkWechatMsg": {
        "name": "企微机器人消息推送",
        "description": "支持使用企业微信群聊机器人发送消息通知。",
        "labels": "消息通知",
        "version": "1.0",
        "icon": "Wecom_A.png",
        "author": "叮叮当",
        "level": 1
    },
    "EpisodeGroupMeta": {
        "name": "TMDB剧集组刮削",
        "description": "从TMDB剧集组刮削季集的实际顺序。",
        "labels": "刮削",
        "version": "1.1",
        "icon": "Element_A.png",
        "author": "叮叮当",
        "level": 1
    },
    "CustomIndexer": {
        "name": "自定义索引站点",
        "description": "修改或扩展内建索引器支持的站点。",
        "labels": "站点",
        "version": "1.0",
        "icon": "spider.png",
        "author": "jxxghp",
        "level": 1
    },
    "FFmpegThumb": {
        "name": "FFmpeg缩略图",
        "description": "TheMovieDb没有背景图片时使用FFmpeg截取视频文件缩略图",
        "labels": "刮削",
        "version": "1.2",
        "icon": "ffmpeg.png",
        "author": "jxxghp",
        "level": 1
    },
    "PushPlusMsg": {
        "name": "PushPlus消息推送",
        "description": "支持使用PushPlus发送消息通知。",
        "labels": "消息通知",
        "version": "1.0",
        "icon": "Pushplus_A.png",
        "author": "cheng",
        "level": 1
    },
    "DownloadSiteTag": {
        "name": "下载任务分类与标签",
        "description": "自动给下载任务分类与打站点标签、剧集名称标签",
        "labels": "下载管理",
        "version": "2.1",
        "icon": "Youtube-dl_B.png",
        "author": "叮叮当",
        "level": 1,
        "history": {
            "v2.1": "修复错误的TmdbHelper模块引用"
        }
    },
    "RemoveLink": {
        "name": "清理硬链接",
        "description": "监控目录内文件被删除时，同步删除监控目录内所有和它硬链接的文件",
        "labels": "文件整理",
        "version": "2.0",
        "icon": "Ombi_A.png",
        "author": "DzAvril",
        "level": 1,
        "history": {
            "v2.0": "联动删除种子，需安装插件[下载器助手]并打开监听源文件事件",
            "v1.9": "增加清理刮削文件功能（beta）",
            "v1.8": "增加清理空目录功能（beta）",
            "v1.7": "修复因未监测重命名事件导致的清理硬链接失败的问题",
            "v1.6": "提升插件性能"
        }
    },
    "LinkMonitor": {
        "name": "实时硬链接",
        "description": "监控目录文件变化，实时硬链接。",
        "labels": "文件整理",
        "version": "1.6",
        "icon": "Linkace_C.png",
        "author": "jxxghp",
        "level": 1,
        "history": {
            "v1.6": "增强API安全性"
        }
    },
    "CategoryEditor": {
        "name": "二级分类策略",
        "description": "编辑下载目录和媒体库目录的二级分类规则。",
        "labels": "文件整理",
        "version": "1.1",
        "icon": "Bookstack_A.png",
        "author": "jxxghp",
        "level": 1
    },
    "RemoteIdentifiers": {
        "name": "共享识别词",
        "description": "从Github、Etherpad等远程文件中获取共享识别词并应用。",
        "labels": "识别",
        "version": "2.2",
        "icon": "words.png",
        "author": "honue",
        "level": 1
      },
    "NeoDBSync": {
        "name": "NeoDB 想看",
        "description": "同步 NeoDB 想看条目，自动添加订阅。",
        "labels": "订阅",
        "version": "1.1",
        "icon": "NeoDB.jpeg",
        "author": "hcplantern",
        "level": 1,
        "history": {
            "v1.1": "直接添加订阅，不提前进行搜索下载"
        }
    },
    "PlayletCategory": {
        "name": "短剧自动分类",
        "description": "网络短剧自动整理到独立的分类目录。",
        "labels": "文件整理",
        "version": "1.4",
        "icon": "Amule_A.png",
        "author": "jxxghp",
        "level": 1
    },
    "DiagParamAdjust": {
        "name": "诊断参数调整",
        "description": "Emby专用插件|暂时性解决emby字幕偏移问题，需要emby安装Diagnostics插件。",
        "labels": "Emby",
        "version": "1.3",
        "icon": "Gatus_A.png",
        "author": "jeblove",
        "level": 1
    },
    "QbCommand": {
        "name": "QB远程操作",
        "description": "通过定时任务或交互命令远程操作QB暂停/开始/限速等。",
        "labels": "下载管理,Qbittorrent",
        "version": "1.5",
        "icon": "Qbittorrent_A.png",
        "author": "DzAvril",
        "level": 1,
        "history": {
            "v1.5": "可选特定路径下的做种不会被暂停",
            "v1.4": "可选某些站点不再做种（暂停做种后不会被恢复）"
        }
    },
    "TrCommand": {
        "name": "TR远程操作",
        "description": "通过定时任务或交互命令远程操作TR暂停/开始/限速等。",
        "labels": "下载管理,Transmission",
        "version": "1.1",
        "icon": "Transmission_A.png",
        "author": "Hoey",
        "level": 1
    },
    "IpDetect": {
        "name": "本地IP检测",
        "description": "如果QB、TR等服务在本地部署，当本地IP改变时自动修改其Server IP。",
        "labels": "系统设置",
        "version": "1.1",
        "icon": "ipAddress.png",
        "author": "DzAvril",
        "level": 1
    },
    "TrackerEditor": {
        "name": "Tracker替换",
        "description": "批量替换种子tracker，支持周期性巡检（如为TR，仅支持4.0以上版本）。",
        "labels": "做种",
        "version": "1.5",
        "icon": "trackereditor_A.png",
        "author": "honue",
        "level": 1
    },
    "ContractCheck": {
        "name": "契约检查",
        "description": "定时检查保种契约达成情况。",
        "labels": "做种",
        "version": "1.2",
        "icon": "contract.png",
        "author": "DzAvril",
        "level": 1,
        "history": {
            "v1.2": "修复契约检查无数据返回的问题"
        }
    },
    "DownloaderHelper": {
        "name": "下载器助手",
        "description": "自动做种、站点标签、自动删种。",
        "labels": "下载管理",
        "version": "1.6",
        "icon": "DownloaderHelper.png",
        "author": "hotlcc",
        "level": 2,
        "history": {
            "v1.6": "修复事件触发tr打标问题；表单界面优化。"
        }
    },
    "FeiShuMsg": {
        "name": "飞书机器人消息通知",
        "description": "支持使用飞书群聊机器人发送消息通知。",
        "labels": "消息通知",
        "version": "1.0",
        "icon": "FeiShu_A.png",
        "author": "InfinityPacer",
        "level": 2
    },
    "IyuuAuth": {
        "name": "IYUU站点绑定",
        "description": "为IYUU账号绑定认证站点，以便用于用户认证和辅种。",
        "labels": "IYUU",
        "version": "1.1",
        "icon": "Iyuu_A.png",
        "author": "jxxghp",
        "level": 1,
        "history": {
            "v1.1": "修复IYUU站点绑定失败问题"
        }
    },
    "NtfyMsg": {
        "name": "ntfy消息推送",
        "description": "支持使用ntfy发送消息通知。",
        "labels": "消息通知",
        "version": "1.0",
        "icon": "Ntfy_A.png",
        "author": "lethargicScribe",
        "level": 1
    },
    "PluginAutoUpgrade": {
        "name": "插件自动升级",
        "description": "定时检测、升级插件。",
        "labels": "自动更新",
        "version": "1.4",
        "icon": "PluginAutoUpgrade.png",
        "author": "hotlcc",
        "level": 1
    },
    "MergeSiteSwitch": {
        "name": "聚合站点开关",
        "description": "统一管理所有与站点相关的开关。",
        "labels": "系统设置",
        "version": "1.1",
        "icon": "world.png",
        "author": "hotlcc",
<<<<<<< HEAD
        "level": 2
    },
    "TmdbWallpaper": {
        "name": "登录壁纸本地化",
        "description": "将MoviePilot的登录壁纸下载到本地。",
        "labels": "工具",
        "version": "1.0",
        "icon": "Macos_Sierra.png",
        "author": "jxxghp",
        "level": 1
=======
        "level": 2,
        "history": {
            "v1.1": "优化插件配置生效；支持青蛙辅种助手。"
        }
>>>>>>> ac3214d5
    }
}<|MERGE_RESOLUTION|>--- conflicted
+++ resolved
@@ -658,8 +658,10 @@
         "version": "1.1",
         "icon": "world.png",
         "author": "hotlcc",
-<<<<<<< HEAD
-        "level": 2
+        "level": 2,
+        "history": {
+            "v1.1": "优化插件配置生效；支持青蛙辅种助手。"
+        }
     },
     "TmdbWallpaper": {
         "name": "登录壁纸本地化",
@@ -669,11 +671,5 @@
         "icon": "Macos_Sierra.png",
         "author": "jxxghp",
         "level": 1
-=======
-        "level": 2,
-        "history": {
-            "v1.1": "优化插件配置生效；支持青蛙辅种助手。"
-        }
->>>>>>> ac3214d5
     }
 }